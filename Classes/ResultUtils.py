--- conflicted
+++ resolved
@@ -4,6 +4,7 @@
 import time
 from typing import Iterable
 import numpy as np
+
 import pandas as pd
 from concurrent.futures import ProcessPoolExecutor, as_completed
 from Classes.EvaluationUtils import EvaluationUtils
@@ -48,15 +49,17 @@
                                 combined[sub_param] = sub_value
                                 final_combinations.append(combined)
             else:
+                # No nested keys; use base combinations directly.
                 final_combinations.append(base_combination)
 
+        # Handle Repetitions if present
         if 'Repetitions' in grid:
             repetitions = grid['Repetitions']
             expanded_combinations = []
             for comb in final_combinations:
                 for repetition_index in range(repetitions):
                     expanded_comb = comb.copy()
-                    expanded_comb['Repetition'] = repetition_index
+                    expanded_comb['Repetition'] = repetition_index  # Track repetition index
                     expanded_combinations.append(expanded_comb)
             return expanded_combinations
 
@@ -84,10 +87,11 @@
         Run clustering, evaluate results, and return performance metrics and labels.
         """
         try:
+            # Start timing
             start_time = time.time()
+
+            # Fit the model and predict labels
             cluster_labels = model.fit(X)
-<<<<<<< HEAD
-=======
 
             # Filter out rows where labels == -1
             # # Create a mask to exclude rows where labels == -1
@@ -101,12 +105,16 @@
             # filtered_classes = filtered_classes.reset_index(drop=True)
 
             # Stop timing
->>>>>>> 564dfe91
             end_time = time.time()
             execution_time = end_time - start_time
 
+            # Evaluate clustering performance
             metrics = EvaluationUtils.evaluate(X, class_labels, cluster_labels)
+
+            # Add predicted number of clusters (for XMeans)
             metrics['Predicted k'] = len(np.unique(cluster_labels))
+
+            # Add execution time to metrics
             metrics['Time'] = execution_time
 
             return metrics, cluster_labels
